{
<<<<<<< HEAD
"version": "5.1.3",
  "description": "Includes types that provide support for cryptographic operations.",
  "dependencies": {
    "Microsoft.IdentityModel.Logging": "1.1.3",
=======
"version": "5.1.4",
  "description": "Includes types that provide support for cryptographic operations.",
  "dependencies": {
    "Microsoft.IdentityModel.Logging": "1.1.4",
>>>>>>> b07c9574
    "Newtonsoft.Json": "9.0.1"
  },
  "frameworks": {
    "netstandard1.4": {
      "dependencies": {
        "System.Collections": "4.3.0-*",
        "System.Diagnostics.Tools": "4.3.0-*",
        "System.Runtime": "4.3.0-*",
        "System.Runtime.Extensions": "4.3.0-*",
        "System.Runtime.InteropServices": "4.3.0-*",
        "System.Runtime.InteropServices.RuntimeInformation": "4.3.0-*",
        "System.Security.Claims": "4.3.0-*",
        "System.Security.Cryptography.Algorithms": "4.3.0-*",
        "System.Security.Cryptography.Cng": {
          "type" : "build",
          "version" : "4.3.0-*"
        },
        "System.Security.Cryptography.X509Certificates": "4.3.0-*",
        "System.Text.RegularExpressions": "4.3.0-*",
        "System.Threading": "4.3.0-*",
        "System.Xml.ReaderWriter": "4.3.0-*"
      }
    },
    "net451": {
      "frameworkAssemblies": {
        "System.Xml": ""
      }
    },
    "net45": {
      "frameworkAssemblies": {
        "System.Xml": ""
      }
    }
  },
  "buildOptions": {
    "warningsAsErrors": true,
    "delaySign": true,
    "keyFile": "../../build/35MSSharedLib1024.snk",
    "xmlDoc":  true
  }
}<|MERGE_RESOLUTION|>--- conflicted
+++ resolved
@@ -1,15 +1,8 @@
 {
-<<<<<<< HEAD
-"version": "5.1.3",
-  "description": "Includes types that provide support for cryptographic operations.",
-  "dependencies": {
-    "Microsoft.IdentityModel.Logging": "1.1.3",
-=======
 "version": "5.1.4",
   "description": "Includes types that provide support for cryptographic operations.",
   "dependencies": {
     "Microsoft.IdentityModel.Logging": "1.1.4",
->>>>>>> b07c9574
     "Newtonsoft.Json": "9.0.1"
   },
   "frameworks": {
